use crate::compiler::prelude::*;
use crate::parsing::xml::{parse_xml, ParseOptions};

#[derive(Clone, Copy, Debug)]
pub struct ParseXml;

impl Function for ParseXml {
    fn identifier(&self) -> &'static str {
        "parse_xml"
    }

    fn examples(&self) -> &'static [Example] {
        &[Example {
            title: "parse XML",
            source: indoc! {r#"
				value = s'<book category="CHILDREN"><title lang="en">Harry Potter</title><author>J K. Rowling</author><year>2005</year></book>';

				parse_xml!(value, text_key: "value", parse_number: false)
            "#},
            result: Ok(
                r#"{ "book": { "@category": "CHILDREN", "author": "J K. Rowling", "title": { "@lang": "en", "value": "Harry Potter" }, "year": "2005" } }"#,
            ),
        }]
    }

    fn compile(
        &self,
        _state: &state::TypeState,
        _ctx: &mut FunctionCompileContext,
        arguments: ArgumentList,
    ) -> Compiled {
        let value = arguments.required("value");

        let trim = arguments.optional("trim");
        let include_attr = arguments.optional("include_attr");
        let attr_prefix = arguments.optional("attr_prefix");
        let text_key = arguments.optional("text_key");
        let always_use_text_key = arguments.optional("always_use_text_key");
        let parse_bool = arguments.optional("parse_bool");
        let parse_null = arguments.optional("parse_null");
        let parse_number = arguments.optional("parse_number");

        Ok(ParseXmlFn {
            value,
            trim,
            include_attr,
            attr_prefix,
            text_key,
            always_use_text_key,
            parse_bool,
            parse_null,
            parse_number,
        }
        .as_expr())
    }

    fn parameters(&self) -> &'static [Parameter] {
        &[
            Parameter {
                keyword: "value",
                kind: kind::BYTES,
                required: true,
            },
            Parameter {
                keyword: "trim",
                kind: kind::BOOLEAN,
                required: false,
            },
            Parameter {
                keyword: "include_attr",
                kind: kind::BOOLEAN,
                required: false,
            },
            Parameter {
                keyword: "attr_prefix",
                kind: kind::BYTES,
                required: false,
            },
            Parameter {
                keyword: "text_key",
                kind: kind::BYTES,
                required: false,
            },
            Parameter {
                keyword: "always_use_text_key",
                kind: kind::BOOLEAN,
                required: false,
            },
            Parameter {
                keyword: "parse_bool",
                kind: kind::BOOLEAN,
                required: false,
            },
            Parameter {
                keyword: "parse_null",
                kind: kind::BOOLEAN,
                required: false,
            },
            Parameter {
                keyword: "parse_number",
                kind: kind::BOOLEAN,
                required: false,
            },
        ]
    }
}

#[derive(Debug, Clone)]
struct ParseXmlFn {
    value: Box<dyn Expression>,

    trim: Option<Box<dyn Expression>>,
    include_attr: Option<Box<dyn Expression>>,
    attr_prefix: Option<Box<dyn Expression>>,
    text_key: Option<Box<dyn Expression>>,
    always_use_text_key: Option<Box<dyn Expression>>,
    parse_bool: Option<Box<dyn Expression>>,
    parse_null: Option<Box<dyn Expression>>,
    parse_number: Option<Box<dyn Expression>>,
}

impl FunctionExpression for ParseXmlFn {
    fn resolve(&self, ctx: &mut Context) -> Resolved {
        let value = self.value.resolve(ctx)?;

        let options = ParseOptions {
            trim: self
                .trim
                .as_ref()
                .map(|expr| expr.resolve(ctx))
                .transpose()?,

            include_attr: self
                .include_attr
                .as_ref()
                .map(|expr| expr.resolve(ctx))
                .transpose()?,

            attr_prefix: self
                .attr_prefix
                .as_ref()
                .map(|expr| expr.resolve(ctx))
                .transpose()?,

            text_key: self
                .text_key
                .as_ref()
                .map(|expr| expr.resolve(ctx))
                .transpose()?,

            always_use_text_key: self
                .always_use_text_key
                .as_ref()
                .map(|expr| expr.resolve(ctx))
                .transpose()?,

            parse_bool: self
                .parse_bool
                .as_ref()
                .map(|expr| expr.resolve(ctx))
                .transpose()?,

            parse_null: self
                .parse_null
                .as_ref()
                .map(|expr| expr.resolve(ctx))
                .transpose()?,

            parse_number: self
                .parse_number
                .as_ref()
                .map(|expr| expr.resolve(ctx))
                .transpose()?,
        };

        parse_xml(value, options)
    }

    fn type_def(&self, _: &state::TypeState) -> TypeDef {
        type_def()
    }
}

fn type_def() -> TypeDef {
    TypeDef::bytes()
        .or_object(Collection::from_unknown(inner_kind()))
        .fallible()
}

fn inner_kind() -> Kind {
    Kind::object(Collection::any())
}

<<<<<<< HEAD
/// Process an XML node, and return a VRL `Value`.
fn process_node(node: Node, config: &ParseXmlConfig) -> Value {
    // Helper to recurse over a `Node`s children, and build an object.
    let recurse = |node: Node| -> ObjectMap {
        let mut map = BTreeMap::new();

        // Expand attributes, if required.
        if config.include_attr {
            for attr in node.attributes() {
                map.insert(
                    format!("{}{}", config.attr_prefix, attr.name()).into(),
                    attr.value().into(),
                );
            }
        }

        for n in node.children().filter(|n| n.is_element() || n.is_text()) {
            let name = match n.node_type() {
                NodeType::Element => n.tag_name().name().to_string().into(),
                NodeType::Text => config.text_key.to_string().into(),
                _ => unreachable!("shouldn't be other XML nodes"),
            };

            // Transform the node into a VRL `Value`.
            let value = process_node(n, config);

            // If the key already exists, add it. Otherwise, insert.
            match map.entry(name) {
                Entry::Occupied(mut entry) => {
                    let v = entry.get_mut();

                    // Push a value onto the existing array, or wrap in a `Value::Array`.
                    match v {
                        Value::Array(v) => v.push(value),
                        v => {
                            let prev = std::mem::replace(v, Value::Array(Vec::with_capacity(2)));
                            if let Value::Array(v) = v {
                                v.extend_from_slice(&[prev, value]);
                            }
                        }
                    };
                }
                Entry::Vacant(entry) => {
                    entry.insert(value);
                }
            }
        }

        map
    };

    match node.node_type() {
        NodeType::Root => Value::Object(recurse(node)),

        NodeType::Element => {
            match (
                config.always_use_text_key,
                node.attributes().len().is_zero(),
            ) {
                // If the node has attributes, *always* recurse to expand default keys.
                (_, false) if config.include_attr => Value::Object(recurse(node)),
                // If a text key should be used, always recurse.
                (true, true) => Value::Object(recurse(node)),
                // Otherwise, check the node count to determine what to do.
                _ => match node.children().count() {
                    // For a single node, 'flatten' the object if necessary.
                    1 => {
                        // Expect a single element.
                        let node = node.children().next().expect("expected 1 XML node");

                        // If the node is an element, treat it as an object.
                        if node.is_element() {
                            let mut map = BTreeMap::new();

                            map.insert(
                                node.tag_name().name().to_string().into(),
                                process_node(node, config),
                            );

                            Value::Object(map)
                        } else {
                            // Otherwise, 'flatten' the object by continuing processing.
                            process_node(node, config)
                        }
                    }
                    // For 2+ nodes, expand.
                    _ => Value::Object(recurse(node)),
                },
            }
        }
        NodeType::Text => process_text(node.text().expect("expected XML text node"), config),
        _ => unreachable!("shouldn't be other XML nodes"),
    }
}

/// Process a text node, and return the correct `Value` type based on config.
fn process_text<'a>(text: &'a str, config: &ParseXmlConfig<'a>) -> Value {
    match text {
        // Parse nulls.
        "" | "null" if config.parse_null => Value::Null,
        // Parse bools.
        "true" if config.parse_bool => true.into(),
        "false" if config.parse_bool => false.into(),
        // String numbers.
        _ if !config.parse_number => text.into(),
        // Parse numbers, falling back to string.
        _ => {
            // Attempt an integer first (effectively a subset of float).
            if let Ok(v) = text.parse::<i64>() {
                return v.into();
            }

            // Then a float.
            if let Ok(v) = text.parse::<f64>() {
                return Value::from_f64_or_zero(v);
            }

            // Fall back to string.
            text.into()
        }
    }
}

static XML_RE: Lazy<Regex> = Lazy::new(|| {
    RegexBuilder::new(r">\s+?<")
        .multi_line(true)
        .build()
        .expect("trim regex failed")
});

#[inline]
fn trim_xml(xml: &str) -> Cow<str> {
    XML_RE.replace_all(xml, "><")
}

=======
>>>>>>> ec8523ea
#[cfg(test)]
mod tests {
    use super::*;
    use crate::value;

    test_function![
        parse_xml => ParseXml;

        simple_text {
            args: func_args![ value: "<a>test</a>" ],
            want: Ok(value!({ "a": "test" })),
            tdef: type_def(),
        }

        if_no_sibling {
            args: func_args![ value: "<root><a>test</a></root>"],
            want: Ok(value!({ "root": { "a": "test" } })),
            tdef: type_def(),
        }

        if_no_sibling2 {
            args: func_args![ value: "<root><a><a1>test</a1></a><b>test2</b></root>"],
            want: Ok(value!({ "root": { "a": { "a1": "test" }, "b" : "test2" } })),
            tdef: type_def(),
        }

        include_attr {
            args: func_args![ value: r#"<a href="https://vector.dev">test</a>"# ],
            want: Ok(value!({ "a": { "@href": "https://vector.dev", "text": "test" } })),
            tdef: type_def(),
        }

        exclude_attr {
            args: func_args![ value: r#"<a href="https://vector.dev">test</a>"#, include_attr: false ],
            want: Ok(value!({ "a": "test" })),
            tdef: type_def(),
        }

        custom_text_key {
            args: func_args![ value: "<b>test</b>", text_key: "node", always_use_text_key: true ],
            want: Ok(value!({ "b": { "node": "test" } })),
            tdef: type_def(),
        }

        // https://github.com/vectordotdev/vector/issues/11901
        include_attributes_if_single_node {
            args: func_args![ value: r#"<root><node attr="value"><message>foo</message></node></root>"# ],
            want: Ok(value!({ "root": { "node": { "@attr": "value", "message": "foo" } } })),
            tdef: type_def(),
        }

        // https://github.com/vectordotdev/vector/issues/11901
        include_attributes_multiple_children {
            args: func_args![ value: r#"<root><node attr="value"><message>bar</message></node><node attr="value"><message>baz</message></node></root>"#],
            want: Ok(value!({"root":{ "node":[ { "@attr": "value", "message": "bar" }, { "@attr": "value", "message": "baz" } ] } })),
            tdef: type_def(),
        }

        nested_object {
            args: func_args![ value: r#"<a attr="value"><b>one</b><c>two</c></a>"# ],
            want: Ok(value!({ "a": { "@attr": "value", "b": "one", "c": "two" } })),
            tdef: type_def(),
        }

        nested_object_array {
            args: func_args![ value: "<a><b>one</b><b>two</b></a>" ],
            want: Ok(value!({ "a": { "b": ["one", "two"] } })),
            tdef: type_def(),
        }

        header_and_comments {
            args: func_args![ value: indoc!{r#"
                <?xml version="1.0" encoding="ISO-8859-1"?>
                <!-- Example found somewhere in the deep depths of the web -->
                <note>
                    <to>Tove</to>
                    <!-- Randomly inserted inner comment -->
                    <from>Jani</from>
                    <heading>Reminder</heading>
                    <body>Don't forget me this weekend!</body>
                </note>

                <!-- Could literally be placed anywhere -->
            "#}],
            want: Ok(value!(
                {
                    "note": {
                        "to": "Tove",
                        "from": "Jani",
                        "heading": "Reminder",
                        "body": "Don't forget me this weekend!"
                    }
                }
            )),
            tdef: type_def(),
        }

        header_inside_element {
            args: func_args![ value: "<p><?xml?>text123</p>" ],
            want: Ok(value!(
                {
                    "p": {
                        "text": "text123"
                    }
                }
            )),
            tdef: type_def(),
        }

        mixed_types {
            args: func_args![ value: indoc!{r#"
                <?xml version="1.0" encoding="ISO-8859-1"?>
                <!-- Mixed types -->
                <data>
                    <!-- Booleans -->
                    <item>true</item>
                    <item>false</item>
                    <!-- String -->
                    <item>string!</item>
                    <!-- Empty object -->
                    <item />
                    <!-- Literal value "null" -->
                    <item>null</item>
                    <!-- Integer -->
                    <item>1</item>
                    <!-- Float -->
                    <item>1.0</item>
                </data>
            "#}],
            want: Ok(value!(
                {
                    "data": {
                        "item": [
                            true,
                            false,
                            "string!",
                            {},
                            null,
                            1,
                            1.0
                        ]
                    }
                }
            )),
            tdef: type_def(),
        }

        just_strings {
            args: func_args![ value: indoc!{r#"
                <?xml version="1.0" encoding="ISO-8859-1"?>
                <!-- All scalar types are just strings -->
                <data>
                    <item>true</item>
                    <item>false</item>
                    <item>string!</item>
                    <!-- Still an empty object -->
                    <item />
                    <item>null</item>
                    <item>1</item>
                    <item>1.0</item>
                </data>
            "#}, parse_null: false, parse_bool: false, parse_number: false],
            want: Ok(value!(
                {
                    "data": {
                        "item": [
                            "true",
                            "false",
                            "string!",
                            {},
                            "null",
                            "1",
                            "1.0"
                        ]
                    }
                }
            )),
            tdef: type_def(),
        }

        untrimmed {
            args: func_args![ value: "<root>  <a>test</a>  </root>", trim: false ],
            want: Ok(value!(
                {
                    "root": {
                        "a": "test",
                        "text": ["  ", "  "],
                    }
                }
            )),
            tdef: type_def(),
        }

        invalid_token {
            args: func_args![ value: "true" ],
            want: Err("unable to parse xml: unknown token at 1:1"),
            tdef: type_def(),
        }

        flat_parent_property {
            args: func_args![ value: indoc!{r#"
                <?xml version="1.0" encoding="UTF-8"?>
                <MY_XML>
                  <property1>
                    <property1_a>a</property1_a>
                    <property1_b>b</property1_b>
                    <property1_c>c</property1_c>
                  </property1>
                  <property2>
                    <property2_object>
                      <property2a_a>a</property2a_a>
                      <property2a_b>b</property2a_b>
                      <property2a_c>c</property2a_c>
                    </property2_object>
                  </property2>
                </MY_XML>
            "#}],
            want: Ok(value!(
                {
                  "MY_XML": {
                    "property1": {
                      "property1_a": "a",
                      "property1_b": "b",
                      "property1_c": "c"
                    },
                    "property2": {
                      "property2_object": {
                        "property2a_a": "a",
                        "property2a_b": "b",
                        "property2a_c": "c"
                      }
                    }
                  }
                }
            )),
            tdef: type_def(),
        }

        nested_parent_property {
            args: func_args![ value: indoc!{r#"
                <?xml version="1.0" encoding="UTF-8"?>
                <MY_XML>
                  <property1>
                    <property1_a>a</property1_a>
                    <property1_b>b</property1_b>
                    <property1_c>c</property1_c>
                  </property1>
                  <property2>
                    <property2_object>
                      <property2a_a>a</property2a_a>
                      <property2a_b>b</property2a_b>
                      <property2a_c>c</property2a_c>
                    </property2_object>
                    <property2_object>
                      <property2a_a>a</property2a_a>
                      <property2a_b>b</property2a_b>
                      <property2a_c>c</property2a_c>
                    </property2_object>
                  </property2>
                </MY_XML>
            "#}],
            want: Ok(value!(
                {
                  "MY_XML": {
                    "property1": {
                      "property1_a": "a",
                      "property1_b": "b",
                      "property1_c": "c"
                    },
                    "property2": {
                      "property2_object": [
                        {
                          "property2a_a": "a",
                          "property2a_b": "b",
                          "property2a_c": "c"
                        },
                        {
                          "property2a_a": "a",
                          "property2a_b": "b",
                          "property2a_c": "c"
                        }
                      ]
                    }
                  }
                }
            )),
            tdef: type_def(),
        }
    ];

    #[test]
    fn test_kind() {
        let state = state::TypeState::default();

        let func = ParseXmlFn {
            value: value!(true).into_expression(),
            trim: None,
            include_attr: None,
            attr_prefix: None,
            text_key: None,
            always_use_text_key: None,
            parse_bool: None,
            parse_null: None,
            parse_number: None,
        };

        let type_def = func.type_def(&state);

        assert!(type_def.is_fallible());
        assert!(!type_def.is_exact());
        assert!(type_def.contains_bytes());
        assert!(type_def.contains_object());

        let object1 = type_def.as_object().unwrap();

        assert!(object1.known().is_empty());
        assert!(object1.unknown_kind().contains_object());

        let object2 = object1.unknown_kind().as_object().cloned().unwrap();

        assert!(object2.known().is_empty());
        assert!(object2.unknown_kind().is_any());
    }
}<|MERGE_RESOLUTION|>--- conflicted
+++ resolved
@@ -191,144 +191,6 @@
     Kind::object(Collection::any())
 }
 
-<<<<<<< HEAD
-/// Process an XML node, and return a VRL `Value`.
-fn process_node(node: Node, config: &ParseXmlConfig) -> Value {
-    // Helper to recurse over a `Node`s children, and build an object.
-    let recurse = |node: Node| -> ObjectMap {
-        let mut map = BTreeMap::new();
-
-        // Expand attributes, if required.
-        if config.include_attr {
-            for attr in node.attributes() {
-                map.insert(
-                    format!("{}{}", config.attr_prefix, attr.name()).into(),
-                    attr.value().into(),
-                );
-            }
-        }
-
-        for n in node.children().filter(|n| n.is_element() || n.is_text()) {
-            let name = match n.node_type() {
-                NodeType::Element => n.tag_name().name().to_string().into(),
-                NodeType::Text => config.text_key.to_string().into(),
-                _ => unreachable!("shouldn't be other XML nodes"),
-            };
-
-            // Transform the node into a VRL `Value`.
-            let value = process_node(n, config);
-
-            // If the key already exists, add it. Otherwise, insert.
-            match map.entry(name) {
-                Entry::Occupied(mut entry) => {
-                    let v = entry.get_mut();
-
-                    // Push a value onto the existing array, or wrap in a `Value::Array`.
-                    match v {
-                        Value::Array(v) => v.push(value),
-                        v => {
-                            let prev = std::mem::replace(v, Value::Array(Vec::with_capacity(2)));
-                            if let Value::Array(v) = v {
-                                v.extend_from_slice(&[prev, value]);
-                            }
-                        }
-                    };
-                }
-                Entry::Vacant(entry) => {
-                    entry.insert(value);
-                }
-            }
-        }
-
-        map
-    };
-
-    match node.node_type() {
-        NodeType::Root => Value::Object(recurse(node)),
-
-        NodeType::Element => {
-            match (
-                config.always_use_text_key,
-                node.attributes().len().is_zero(),
-            ) {
-                // If the node has attributes, *always* recurse to expand default keys.
-                (_, false) if config.include_attr => Value::Object(recurse(node)),
-                // If a text key should be used, always recurse.
-                (true, true) => Value::Object(recurse(node)),
-                // Otherwise, check the node count to determine what to do.
-                _ => match node.children().count() {
-                    // For a single node, 'flatten' the object if necessary.
-                    1 => {
-                        // Expect a single element.
-                        let node = node.children().next().expect("expected 1 XML node");
-
-                        // If the node is an element, treat it as an object.
-                        if node.is_element() {
-                            let mut map = BTreeMap::new();
-
-                            map.insert(
-                                node.tag_name().name().to_string().into(),
-                                process_node(node, config),
-                            );
-
-                            Value::Object(map)
-                        } else {
-                            // Otherwise, 'flatten' the object by continuing processing.
-                            process_node(node, config)
-                        }
-                    }
-                    // For 2+ nodes, expand.
-                    _ => Value::Object(recurse(node)),
-                },
-            }
-        }
-        NodeType::Text => process_text(node.text().expect("expected XML text node"), config),
-        _ => unreachable!("shouldn't be other XML nodes"),
-    }
-}
-
-/// Process a text node, and return the correct `Value` type based on config.
-fn process_text<'a>(text: &'a str, config: &ParseXmlConfig<'a>) -> Value {
-    match text {
-        // Parse nulls.
-        "" | "null" if config.parse_null => Value::Null,
-        // Parse bools.
-        "true" if config.parse_bool => true.into(),
-        "false" if config.parse_bool => false.into(),
-        // String numbers.
-        _ if !config.parse_number => text.into(),
-        // Parse numbers, falling back to string.
-        _ => {
-            // Attempt an integer first (effectively a subset of float).
-            if let Ok(v) = text.parse::<i64>() {
-                return v.into();
-            }
-
-            // Then a float.
-            if let Ok(v) = text.parse::<f64>() {
-                return Value::from_f64_or_zero(v);
-            }
-
-            // Fall back to string.
-            text.into()
-        }
-    }
-}
-
-static XML_RE: Lazy<Regex> = Lazy::new(|| {
-    RegexBuilder::new(r">\s+?<")
-        .multi_line(true)
-        .build()
-        .expect("trim regex failed")
-});
-
-#[inline]
-fn trim_xml(xml: &str) -> Cow<str> {
-    XML_RE.replace_all(xml, "><")
-}
-
-=======
->>>>>>> ec8523ea
 #[cfg(test)]
 mod tests {
     use super::*;
