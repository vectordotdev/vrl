--- conflicted
+++ resolved
@@ -277,33 +277,18 @@
             .as_str();
 
         let tz: Tz = tz.parse().map_err(|error| {
-<<<<<<< HEAD
-            warn!(message = "Error parsing tz", tz = %tz, % error);
+            warn!(message = "Error parsing tz", %tz, %error);
             InternalError::FailedToApplyFilter(filter.to_string(), original_value.to_string())
-        })?;
-        replace_sec_fraction_with_dot(filter, &mut datetime);
-        let naive_date = NaiveDateTime::parse_from_str(&datetime, &strp_format).map_err(|error|
-        {
-            warn!(message = "Error parsing date", value = %original_value, format = %strp_format, % error);
-            InternalError::FailedToApplyFilter(
-                filter.to_string(),
-                original_value.to_string(),
-            )
-        })?;
-=======
-            warn!(message = "Error parsing tz", %tz, %error);
-            GrokRuntimeError::FailedToApplyFilter(filter.to_string(), original_value.to_string())
         })?;
         replace_sec_fraction_with_dot(filter, &mut datetime);
         let naive_date = NaiveDateTime::parse_from_str(&datetime, &strp_format).map_err(|error|
             {
                 warn!(message = "Error parsing date", value = %original_value, format = %strp_format, % error);
-                GrokRuntimeError::FailedToApplyFilter(
-                    filter.to_string(),
-                    original_value.to_string(),
-                )
+            InternalError::FailedToApplyFilter(
+                filter.to_string(),
+                original_value.to_string(),
+            )
             })?;
->>>>>>> bb942844
         let dt = tz
             .from_local_datetime(&naive_date)
             .single()
