use std::{collections::BTreeMap, fmt, ops::Deref};

use crate::compiler::{
    expression::{Expr, Resolved},
    state::{TypeInfo, TypeState},
    Context, Expression, TypeDef,
};
<<<<<<< HEAD
use crate::value::Value;
=======
use crate::value::{KeyString, Value};
>>>>>>> 6f859fcd

#[derive(Debug, Clone, PartialEq)]
pub struct Object {
    inner: BTreeMap<KeyString, Expr>,
}

impl Object {
    #[must_use]
    pub fn new(inner: BTreeMap<KeyString, Expr>) -> Self {
        Self { inner }
    }
}

impl Deref for Object {
    type Target = BTreeMap<KeyString, Expr>;

    fn deref(&self) -> &Self::Target {
        &self.inner
    }
}

impl Expression for Object {
    fn resolve(&self, ctx: &mut Context) -> Resolved {
        self.inner
            .iter()
            .map(|(key, expr)| expr.resolve(ctx).map(|v| (key.clone(), v)))
            .collect::<Result<BTreeMap<_, _>, _>>()
            .map(Value::Object)
    }

    fn resolve_constant(&self, state: &TypeState) -> Option<Value> {
        self.inner
            .iter()
            .map(|(key, expr)| expr.resolve_constant(state).map(|v| (key.clone(), v)))
            .collect::<Option<BTreeMap<_, _>>>()
            .map(Value::Object)
    }

    fn type_info(&self, state: &TypeState) -> TypeInfo {
        let mut state = state.clone();
        let mut fallible = false;

        let mut type_defs = BTreeMap::new();
        for (k, expr) in &self.inner {
            let type_def = expr.apply_type_info(&mut state).upgrade_undefined();

            // If any expression is fallible, the entire object is fallible.
            fallible |= type_def.is_fallible();

            // If any expression aborts, the entire object aborts
            if type_def.is_never() {
                return TypeInfo::new(state, TypeDef::never().maybe_fallible(fallible));
            }
            type_defs.insert(k.clone(), type_def);
        }

        let collection = type_defs
            .into_iter()
            .map(|(field, type_def)| (field.into(), type_def.into()))
            .collect::<BTreeMap<_, _>>();

        let result = TypeDef::object(collection).maybe_fallible(fallible);
        TypeInfo::new(state, result)
    }
}

impl fmt::Display for Object {
    fn fmt(&self, f: &mut fmt::Formatter<'_>) -> fmt::Result {
        let exprs = self
            .inner
            .iter()
            .map(|(k, v)| format!(r#""{k}": {v}"#))
            .collect::<Vec<_>>()
            .join(", ");

        write!(f, "{{ {exprs} }}")
    }
}

impl From<BTreeMap<KeyString, Expr>> for Object {
    fn from(inner: BTreeMap<KeyString, Expr>) -> Self {
        Self { inner }
    }
}<|MERGE_RESOLUTION|>--- conflicted
+++ resolved
@@ -5,11 +5,7 @@
     state::{TypeInfo, TypeState},
     Context, Expression, TypeDef,
 };
-<<<<<<< HEAD
-use crate::value::Value;
-=======
 use crate::value::{KeyString, Value};
->>>>>>> 6f859fcd
 
 #[derive(Debug, Clone, PartialEq)]
 pub struct Object {
