# Changelog

## unreleased

- added `pretty` parameter for `encode_json` vrl function to produce pretty-printed JSON string (https://github.com/vectordotdev/vrl/pull/370)
- `encode_gzip` and `encode_zlib` now correctly check the compression level (preventing a panic) (https://github.com/vectordotdev/vrl/pull/393)
- fix the type definition of array/object literal expressions where one of the values is undefined (https://github.com/vectordotdev/vrl/pull/401)
<<<<<<< HEAD
- updated aws vpc flow log parsing to include version 5 fields (https://github.com/vectordotdev/vrl/issues/227)
=======
- `parse_aws_vpc_flow_log` now handles account-id value as a string, avoiding loss of leading zeros and case where value is `unknown` (https://github.com/vectordotdev/vrl/issues/263)
>>>>>>> 78695f67

## `0.6.0` (2023-08-02)

#### Bug Fixes

- enquote values containing `=` in `encode_logfmt` vrl function (https://github.com/vectordotdev/vector/issues/17855)
- breaking change to `parse_nginx_log()` to make it compatible to more unstandardized events (https://github.com/vectordotdev/vrl/pull/249)

#### Features

- deprecated `to_timestamp` vrl function (https://github.com/vectordotdev/vrl/pull/285)
- add support for chacha20poly1305, xchacha20poly1305, xsalsa20poly1305 algorithms for encryption/decryption (https://github.com/vectordotdev/vrl/pull/293)
- add support for resolving variables to `Expr::resolve_constant` (https://github.com/vectordotdev/vrl/pull/304)
- introduce new encryption/decryption algorithm options (`"AES-*-CTR-BE"`, `"AES-*-CTR-LE"`) https://github.com/vectordotdev/vrl/pull/299

## `0.5.0` (2023-06-28)
- added \0 (null) character literal to lex parser (https://github.com/vectordotdev/vrl/pull/259)
- added the `timezone` argument to the `format_timestamp` vrl function. (https://github.com/vectordotdev/vrl/pull/247)
- removed feature flags for each individual VRL function. (https://github.com/vectordotdev/vrl/pull/251)
- fixed a panic when arithmetic overflows. It now always wraps (only in debug builds). (https://github.com/vectordotdev/vrl/pull/252)
- `ingress_upstreaminfo` log format has been added to `parse_nginx_log` function (https://github.com/vectordotdev/vrl/pull/193)
- fixed type definitions for side-effects inside of queries (https://github.com/vectordotdev/vrl/pull/258)
- replaced `Program::final_type_state` with `Program::final_type_info` to give access to the type definitions of both the target and program result (https://github.com/vectordotdev/vrl/pull/262)
- added `from_unix_timestamp` vrl function (https://github.com/vectordotdev/vrl/pull/277)

## `0.4.0` (2023-05-11)
- consolidated all crates into the root `vrl` crate. The external API stayed the same, with the exception of macros, which are now all exported at the root of the `vrl` crate.
- published VRL to crates.io. Standard crate versioning will now be used instead of git tags.

## `0.3.0` (2023-05-05)
- fixed a type definition bug for assignments where the right-hand side of the assignment expression resolved to the `never` type
- removed the deprecated `FieldBuf` from `Field`
- removed the lookup v1 code
- renamed the `lookup` crate to `path`
- re-exported all sub-crates in the root `vrl` crate
- fix the `value` macro so it works when re-exported

## `0.2.0` (2023-04-03)
- added guard for the `limit` param of the `split` function to ensure it's not negative
- renamed `Expression::as_value` to `Expression::resolve_constant`
- `match` function now precompiles static regular expressions
- enabled the `encrypt` and `decrypt` VRL functions on the WASM playground
- update default branch to `main`
- the following VRL functions now compile on WASM (but abort at runtime)
  - `get_hostname`
  - `log'
  - `reverse_dns'
  - `parse_grok`
  - `parse_groks`

## `0.1.0` (2023-03-27)
- VRL was split from the Vector repo<|MERGE_RESOLUTION|>--- conflicted
+++ resolved
@@ -5,11 +5,8 @@
 - added `pretty` parameter for `encode_json` vrl function to produce pretty-printed JSON string (https://github.com/vectordotdev/vrl/pull/370)
 - `encode_gzip` and `encode_zlib` now correctly check the compression level (preventing a panic) (https://github.com/vectordotdev/vrl/pull/393)
 - fix the type definition of array/object literal expressions where one of the values is undefined (https://github.com/vectordotdev/vrl/pull/401)
-<<<<<<< HEAD
 - updated aws vpc flow log parsing to include version 5 fields (https://github.com/vectordotdev/vrl/issues/227)
-=======
 - `parse_aws_vpc_flow_log` now handles account-id value as a string, avoiding loss of leading zeros and case where value is `unknown` (https://github.com/vectordotdev/vrl/issues/263)
->>>>>>> 78695f67
 
 ## `0.6.0` (2023-08-02)
 
