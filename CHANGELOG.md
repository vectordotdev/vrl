--- conflicted
+++ resolved
@@ -4,11 +4,8 @@
 - added guard for the `limit` param of the `split` function to ensure it's not negative
 - renamed `Expression::as_value` to `Expression::resolve_constant`
 - `match` function now precompiles static regular expressions
-<<<<<<< HEAD
 - enabled the `encrypt` and `decrypt` VRL functions on the WASM playground
-=======
 - update default branch to `main`
->>>>>>> dc02b637
 
 ## `0.1.0` (2023-03-27)
 - VRL was split from the Vector repo