# Changelog

## unreleased
- added guard for the `limit` param of the `split` function to ensure it's not negative
- renamed `Expression::as_value` to `Expression::resolve_constant`
- `match` function now precompiles static regular expressions
- update default branch to `main`
- the following VRL functions now compile on WASM (but abort at runtime)
  - `get_hostname`
<<<<<<< HEAD
  - `reverse_dns'
=======
  - `parse_grok`
  - `parse_groks`
>>>>>>> cd8b7c24

## `0.1.0` (2023-03-27)
- VRL was split from the Vector repo<|MERGE_RESOLUTION|>--- conflicted
+++ resolved
@@ -7,12 +7,9 @@
 - update default branch to `main`
 - the following VRL functions now compile on WASM (but abort at runtime)
   - `get_hostname`
-<<<<<<< HEAD
   - `reverse_dns'
-=======
   - `parse_grok`
   - `parse_groks`
->>>>>>> cd8b7c24
 
 ## `0.1.0` (2023-03-27)
 - VRL was split from the Vector repo