# Changelog

## unreleased
- fixed a type definition bug for assignments where the right-hand side of the assignment expression resolved to the `never` type
- removed the deprecated `FieldBuf` from `Field`
- migrated the following components to the new path logic
<<<<<<< HEAD
  - stdlib `get` and `remove` function
=======
  - stdlib `get` and `set` function
>>>>>>> 00369f4a
  - stdlib `match_datadog_query` function
  - stdlib `parse_grok` function

## `0.2.0` (2023-04-03)
- added guard for the `limit` param of the `split` function to ensure it's not negative
- renamed `Expression::as_value` to `Expression::resolve_constant`
- `match` function now precompiles static regular expressions
- enabled the `encrypt` and `decrypt` VRL functions on the WASM playground
- update default branch to `main`
- the following VRL functions now compile on WASM (but abort at runtime)
  - `get_hostname`
  - `log'
  - `reverse_dns'
  - `parse_grok`
  - `parse_groks`

## `0.1.0` (2023-03-27)
- VRL was split from the Vector repo<|MERGE_RESOLUTION|>--- conflicted
+++ resolved
@@ -4,11 +4,7 @@
 - fixed a type definition bug for assignments where the right-hand side of the assignment expression resolved to the `never` type
 - removed the deprecated `FieldBuf` from `Field`
 - migrated the following components to the new path logic
-<<<<<<< HEAD
-  - stdlib `get` and `remove` function
-=======
-  - stdlib `get` and `set` function
->>>>>>> 00369f4a
+  - stdlib `get`, `set`, and `remove` functions
   - stdlib `match_datadog_query` function
   - stdlib `parse_grok` function
 
