--- conflicted
+++ resolved
@@ -2,11 +2,8 @@
 
 ## unreleased
 - added guard for the `limit` param of the `split` function to ensure it's not negative
-<<<<<<< HEAD
 - renamed `Expression::as_value` to `Expression::resolve_constant`
-=======
 - `match` function now precompiles static regular expressions
->>>>>>> b5aec113
 
 ## `0.1.0` (2023-03-27)
 - VRL was split from the Vector repo