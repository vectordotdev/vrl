[package]
name = "vrl-stdlib"
version = "0.1.0"
authors = ["Vector Contributors <vector@datadoghq.com>"]
edition = "2021"
publish = false
license = "MPL-2.0"

[dependencies]
vrl = { path = "../.." }
value = { path = "../value", default-features = false }

datadog-filter = { path = "../datadog/filter", optional = true }
datadog-search-syntax = { path = "../datadog/search-syntax", optional = true }
lookup_lib = {package = "lookup", path = "../lookup", optional = true }
vrl-core = { path = "../core" }
vrl-diagnostic = { path = "../diagnostic" }

base16 = { version = "0.2", optional = true }
base64 = { version = "0.21", optional = true }
bytes = { version = "1.4.0", optional = true }
charset = { version = "0.1.3", optional = true }
chrono = { version = "0.4", optional = true }
cidr-utils = { version = "0.5", optional = true }
csv = { version = "1.2", optional = true }
data-encoding = { version = "2.3.3", optional = true }
flate2 = { version = "1.0.25", default-features = false, features = ["default"], optional = true }
hex = { version = "0.4", optional = true }
hmac = { version = "0.12.1", optional = true }
indexmap = { version = "~1.9.2", default-features = false, optional = true}
md-5 = { version = "0.10", optional = true }
nom = { version = "7", optional = true }
percent-encoding = { version = "2.2", optional = true }
once_cell = { version = "1.17", optional = true }
quoted_printable = {version = "0.4.7", optional = true }
rand = { version = "0.8.5", optional = true }
regex = { version = "1", optional = true }
rust_decimal = { version = "1", optional = true }
seahash = { version = "4.1.0", optional = true }
serde = { version = "1", default-features = false, features = ["derive"], optional = true }
serde_json = { version = "1", optional = true }
sha-1 = { version = "0.10", optional = true }
sha-2 = { package = "sha2", version = "0.10", optional = true }
sha-3 = { package = "sha3", version = "0.10", optional = true }
strip-ansi-escapes = { version = "0.1", optional = true }
syslog_loose = { version = "0.18", optional = true }
tracing = { version = "0.1", optional = true }
url = { version = "2", optional = true }
uuid = { version = "1", features = ["v4"], optional = true }
roxmltree = { version = "0.18.0", optional = true }
woothee = { version = "0.13.0", optional = true }
uaparser = { version = "0.6.0", default-features = false, optional = true }
utf8-width = { version = "0.1.6", optional = true }
zstd = { version = "0.12.2", default-features = false, features = ["wasm"], optional = true }

<<<<<<< HEAD
=======
# Dependencies that don't work in WASM
[target.'cfg(not(target_arch = "wasm32"))'.dependencies]
dns-lookup = { version = "1.0.8", optional = true }
hostname = { version = "0.3", optional = true }
grok = { version = "2", optional = true }
datadog-grok = { path = "../datadog/grok", optional = true }

>>>>>>> 3fb39b8e
# Cryptography
aes = { version = "0.8.2", optional = true }

# Cryptography - Block Modes
ctr = { version = "0.9.2", optional = true }
cbc = { version = "0.1.2", optional = true, features = ["alloc"] }
cfb-mode = { version = "0.8.2", optional = true }
ofb = { version = "0.6.1", optional = true }

# Feature dependencies that don't work in WASM
[target.'cfg(not(target_arch = "wasm32"))'.dependencies]
hostname = { version = "0.3", optional = true }

[dev-dependencies]
anyhow = "1"
chrono-tz = "0.8"
criterion = "0.4"
tracing-test = "0.2"
value = { path = "../value", features = ["test"] }
vrl-core = { path = "../core", features = ["test"] }
vrl = { path = "../.." , features = ["test"]}

[features]
default = [
    "abs",
    "append",
    "array",
    "assert",
    "assert_eq",
    "boolean",
    "ceil",
    "chunks",
    "compact",
    "contains",
    "decode_base16",
    "decode_base64",
    "decode_gzip",
    "decode_percent",
    "decode_mime_q",
    "decode_zlib",
    "decode_zstd",
    "decrypt",
    "del",
    "downcase",
    "encode_base16",
    "encode_base64",
    "encode_gzip",
    "encode_json",
    "encode_key_value",
    "encode_logfmt",
    "encode_percent",
    "encode_zlib",
    "encode_zstd",
    "encrypt",
    "ends_with",
    "exists",
    "filter",
    "find",
    "flatten",
    "float",
    "floor",
    "for_each",
    "format_int",
    "format_number",
    "format_timestamp",
    "get",
    "get_env_var",
    "get_hostname",
    "hmac",
    "includes",
    "integer",
    "ip_aton",
    "ip_cidr_contains",
    "ip_subnet",
    "ip_ntoa",
    "ip_ntop",
    "ip_pton",
    "ip_to_ipv6",
    "ipv6_to_ipv4",
    "is_array",
    "is_boolean",
    "is_empty",
    "is_float",
    "is_integer",
    "is_ipv4",
    "is_ipv6",
    "is_json",
    "is_null",
    "is_nullish",
    "is_object",
    "is_regex",
    "is_string",
    "is_timestamp",
    "join",
    "keys",
    "length",
    "log",
    "map_keys",
    "map_values",
    "match",
    "match_any",
    "match_array",
    "match_datadog_query",
    "md5",
    "merge",
    "mod",
    "now",
    "object",
    "parse_aws_alb_log",
    "parse_aws_cloudwatch_log_subscription_message",
    "parse_aws_vpc_flow_log",
    "parse_apache_log",
    "parse_cef",
    "parse_common_log",
    "parse_csv",
    "parse_duration",
    "parse_glog",
    "parse_grok",
    "parse_groks",
    "parse_int",
    "parse_json",
    "parse_key_value",
    "parse_klog",
    "parse_linux_authorization",
    "parse_logfmt",
    "parse_nginx_log",
    "parse_query_string",
    "parse_regex",
    "parse_regex_all",
    "parse_ruby_hash",
    "parse_syslog",
    "parse_timestamp",
    "parse_tokens",
    "parse_url",
    "parse_user_agent",
    "parse_xml",
    "push",
    "random_bool",
    "random_bytes",
    "random_float",
    "random_int",
    "redact",
    "remove",
    "replace",
    "reverse_dns",
    "round",
    "seahash",
    "set",
    "sha1",
    "sha2",
    "sha3",
    "slice",
    "split",
    "starts_with",
    "string",
    "strip_ansi_escape_codes",
    "strip_whitespace",
    "strlen",
    "tally",
    "tally_value",
    "tag_types_externally",
    "timestamp",
    "to_bool",
    "to_float",
    "to_int",
    "to_string",
    "to_regex",
    "to_syslog_facility",
    "to_syslog_level",
    "to_syslog_severity",
    "to_timestamp",
    "to_unix_timestamp",
    "truncate",
    "type_def",
    "unique",
    "unnest",
    "upcase",
    "uuid_v4",
    "values"
]

abs = []
append = []
array = []
assert = []
assert_eq = []
boolean = []
ceil = []
chunks = []
compact = []
contains = []
cryptography = ["dep:aes", "dep:ctr", "dep:cbc", "dep:cfb-mode", "dep:ofb"]
decode_base16 = ["dep:base16"]
decode_base64 = ["dep:base64"]
decode_gzip = ["dep:flate2"]
decode_percent = ["dep:percent-encoding"]
decode_mime_q = ["dep:data-encoding","dep:charset","dep:quoted_printable"]
decode_zlib = ["dep:flate2"]
decode_zstd = ["dep:zstd"]
decrypt = ["cryptography", "random_bytes", "encrypt"]
del = []
downcase = []
encode_base16 = ["dep:base16"]
encode_base64 = ["dep:base64"]
encode_gzip = ["dep:flate2"]
encode_json = ["dep:serde_json", "value/json", "dep:chrono", "dep:regex"]
encode_key_value = ["value/json"]
encode_logfmt = ["encode_key_value"]
encode_percent = ["dep:percent-encoding"]
encode_zlib = ["dep:flate2"]
encode_zstd = ["dep:zstd"]
encrypt = ["cryptography", "random_bytes", "decrypt"]
ends_with = []
exists = []
filter = []
find = ["dep:regex"]
find_table_row = []
flatten = []
float = []
floor = []
for_each = []
format_int = []
format_number = ["dep:rust_decimal"]
format_timestamp = ["dep:chrono"]
get = ["dep:lookup_lib"]
get_env_var = []
get_hostname = ["dep:hostname"]
hmac = ["dep:hmac", "dep:sha-1", "dep:sha-2", "dep:hex", "dep:base64"]
includes = []
integer = []
ip_aton = []
ip_cidr_contains = ["dep:cidr-utils"]
ip_ntoa = []
ip_ntop = []
ip_pton = ["dep:bytes"]
ip_subnet = ["dep:once_cell", "dep:regex"]
ip_to_ipv6 = []
ipv6_to_ipv4 = []
is_array = []
is_boolean = []
is_empty = []
is_float = []
is_integer = []
is_ipv4 = []
is_ipv6 = []
is_json = ["dep:serde", "dep:serde_json", "value/json"]
is_null = []
is_nullish = []
is_object = []
is_regex = ["dep:regex"]
is_string = []
is_timestamp = ["dep:chrono"]
join = []
keys = []
length = []
log = ["dep:tracing", "value/json"]
map_keys = []
map_values = []
match = ["dep:regex"]
match_any = ["dep:regex"]
match_array = ["dep:regex"]
match_datadog_query = ["dep:datadog-search-syntax", "dep:datadog-filter", "dep:once_cell", "dep:regex", "dep:lookup_lib"]
md5 = ["dep:md-5", "dep:hex"]
merge = []
mod = []
now = ["dep:chrono"]
object = []
parse_apache_log = ["dep:chrono", "dep:once_cell", "dep:regex"]
parse_aws_alb_log = ["dep:nom"]
parse_aws_cloudwatch_log_subscription_message = ["dep:serde_json", "dep:chrono"]
parse_aws_vpc_flow_log = []
parse_common_log = ["dep:chrono", "dep:once_cell", "dep:regex"]
parse_cef = ["parse_key_value"]
parse_csv = ["dep:csv"]
parse_duration = ["dep:rust_decimal", "dep:once_cell", "dep:regex"]
parse_glog = ["dep:chrono", "dep:once_cell", "dep:regex"]
parse_grok = ["dep:grok"]
parse_groks = ["dep:grok", "dep:datadog-grok"]
parse_int = []
parse_json = ["dep:serde_json", "value/json"]
parse_key_value = ["dep:nom"]
parse_klog = ["dep:chrono", "dep:once_cell", "dep:regex"]
parse_linux_authorization = ["parse_syslog", "dep:chrono"]
parse_logfmt = ["parse_key_value"]
parse_nginx_log = ["dep:chrono", "dep:regex", "dep:once_cell"]
parse_query_string = ["dep:url"]
parse_regex = ["dep:regex"]
parse_regex_all = ["dep:regex"]
parse_ruby_hash = ["dep:nom"]
parse_syslog = ["dep:syslog_loose", "dep:chrono"]
parse_timestamp = ["dep:chrono"]
parse_tokens = []
parse_url = ["dep:url"]
parse_user_agent = ["dep:woothee","dep:uaparser","dep:once_cell"]
parse_xml = ["dep:roxmltree", "dep:once_cell", "dep:regex"]
push = []
random_bool = ["dep:rand"]
random_bytes = ["dep:rand"]
random_float = ["dep:rand"]
random_int = ["dep:rand"]
redact = ["dep:once_cell", "dep:regex"]
remove = ["dep:lookup_lib"]
replace = ["dep:regex"]
reverse_dns = ["dep:dns-lookup"]
round = []
seahash = ["dep:seahash"]
set = ["dep:lookup_lib"]
sha1 = ["dep:sha-1", "dep:hex"]
sha2 = ["dep:sha-2", "dep:hex"]
sha3 = ["dep:sha-3", "dep:hex"]
slice = []
split = ["dep:regex"]
starts_with = ["dep:utf8-width"]
string = []
strip_ansi_escape_codes = ["dep:bytes", "dep:strip-ansi-escapes"]
strip_whitespace = []
strlen = []
tag_types_externally = ["dep:chrono", "dep:regex"]
tally = []
tally_value = []
timestamp = []
to_bool = []
to_float = ["dep:chrono"]
to_int = ["dep:chrono"]
to_regex = ["dep:tracing", "dep:regex"]
to_string = ["dep:chrono"]
to_syslog_facility = []
to_syslog_level = []
to_syslog_severity = []
to_timestamp = ["dep:chrono"]
to_unix_timestamp = ["dep:chrono"]
type_def = []
truncate = []
unique = ["dep:indexmap"]
unnest = ["dep:lookup_lib"]
upcase = []
uuid_v4 = ["dep:bytes", "dep:uuid"]
values = []

[lib]
bench = false

[[bench]]
name = "benches"
harness = false
required-features = ["default"]
<|MERGE_RESOLUTION|>--- conflicted
+++ resolved
@@ -53,28 +53,21 @@
 utf8-width = { version = "0.1.6", optional = true }
 zstd = { version = "0.12.2", default-features = false, features = ["wasm"], optional = true }
 
-<<<<<<< HEAD
-=======
+# Cryptography
+aes = { version = "0.8.2", optional = true }
+
+# Cryptography - Block Modes
+ctr = { version = "0.9.2", optional = true }
+cbc = { version = "0.1.2", optional = true, features = ["alloc"] }
+cfb-mode = { version = "0.8.2", optional = true }
+ofb = { version = "0.6.1", optional = true }
+
 # Dependencies that don't work in WASM
 [target.'cfg(not(target_arch = "wasm32"))'.dependencies]
 dns-lookup = { version = "1.0.8", optional = true }
 hostname = { version = "0.3", optional = true }
 grok = { version = "2", optional = true }
 datadog-grok = { path = "../datadog/grok", optional = true }
-
->>>>>>> 3fb39b8e
-# Cryptography
-aes = { version = "0.8.2", optional = true }
-
-# Cryptography - Block Modes
-ctr = { version = "0.9.2", optional = true }
-cbc = { version = "0.1.2", optional = true, features = ["alloc"] }
-cfb-mode = { version = "0.8.2", optional = true }
-ofb = { version = "0.6.1", optional = true }
-
-# Feature dependencies that don't work in WASM
-[target.'cfg(not(target_arch = "wasm32"))'.dependencies]
-hostname = { version = "0.3", optional = true }
 
 [dev-dependencies]
 anyhow = "1"
