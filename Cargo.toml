--- conflicted
+++ resolved
@@ -10,11 +10,7 @@
 readme = "README.md"
 keywords = ["vector", "datadog", "compiler"]
 categories = ["compilers"]
-<<<<<<< HEAD
 rust-version = "1.79"                                    # msrv
-=======
-rust-version = "1.81" # msrv
->>>>>>> fd302b07
 
 [workspace]
 members = [".", "lib/cli", "lib/tests", "lib/fuzz"]
@@ -35,7 +31,6 @@
 ]
 
 # Main features (on by default)
-<<<<<<< HEAD
 compiler = [
     "diagnostic",
     "path",
@@ -82,21 +77,12 @@
     "dep:roxmltree",
     "dep:rust_decimal",
 ]
-=======
-compiler = ["diagnostic", "path", "parser", "value", "dep:chrono", "dep:serde", "dep:regex", "dep:bytes", "dep:ordered-float", "dep:chrono-tz", "dep:snafu", "dep:thiserror", "dep:dyn-clone", "dep:indoc", "dep:thiserror", "dep:lalrpop-util"]
-value = ["path", "dep:bytes", "dep:regex", "dep:ordered-float", "dep:chrono", "dep:serde_json", "dep:simdutf8"]
-diagnostic = ["dep:codespan-reporting", "dep:termcolor"]
-path = ["value", "dep:serde", "dep:snafu", "dep:regex"]
-parser = ["path", "diagnostic", "value", "dep:thiserror", "dep:ordered-float", "dep:lalrpop-util"]
-parsing = ["value", "compiler", "dep:url", "dep:nom", "dep:regex", "dep:roxmltree", "dep:rust_decimal"]
->>>>>>> fd302b07
 core = ["value", "dep:snafu", "dep:nom"]
 string_path = []
 
 # Datadog related features (on by default)
 datadog = ["datadog_filter", "datadog_grok", "datadog_search"]
 datadog_filter = ["path", "datadog_search", "dep:regex", "dep:dyn-clone"]
-<<<<<<< HEAD
 datadog_grok = [
     "value",
     "parsing",
@@ -137,14 +123,6 @@
     "dep:serde_json",
     "dep:ansi_term",
 ]
-=======
-datadog_grok = ["value", "parsing", "dep:nom", "dep:peeking_take_while", "dep:serde_json", "dep:onig", "dep:lalrpop-util", "dep:thiserror", "dep:chrono", "dep:chrono-tz", "dep:percent-encoding", "dep:fancy-regex"]
-datadog_search = ["dep:pest", "dep:pest_derive", "dep:itertools", "dep:regex", "dep:serde"]
-
-# Features that aren't used as often (default off)
-cli = ["stdlib", "dep:serde_json", "dep:thiserror", "dep:exitcode", "dep:webbrowser", "dep:rustyline", "dep:prettytable-rs"]
-test_framework = ["compiler", "dep:prettydiff", "dep:serde_json", "dep:ansi_term"]
->>>>>>> fd302b07
 arbitrary = ["dep:quickcheck", "dep:arbitrary"]
 lua = ["dep:mlua"]
 proptest = ["dep:proptest", "dep:proptest-derive"]
@@ -156,7 +134,6 @@
 
 # All stdlib functions
 stdlib = [
-<<<<<<< HEAD
     "compiler",
     "core",
     "datadog",
@@ -216,71 +193,6 @@
     "dep:uuid",
     "dep:woothee",
     "dep:zstd",
-=======
-  "compiler",
-  "core",
-  "datadog",
-  "parsing",
-  "dep:aes",
-  "dep:aes-siv",
-  "dep:base16",
-  "dep:base62",
-  "dep:base64",
-  "dep:cbc",
-  "dep:cfb-mode",
-  "dep:chacha20poly1305",
-  "dep:charset",
-  "dep:convert_case",
-  "dep:ciborium",
-  "dep:cidr",
-  "dep:community-id",
-  "dep:crc",
-  "dep:crypto_secretbox",
-  "dep:csv",
-  "dep:ctr",
-  "dep:data-encoding",
-  "dep:digest",
-  "dep:domain",
-  "dep:dns-lookup",
-  "dep:flate2",
-  "dep:grok",
-  "dep:hex",
-  "dep:hmac",
-  "dep:hostname",
-  "dep:iana-time-zone",
-  "dep:idna",
-  "dep:indexmap",
-  "dep:influxdb-line-protocol",
-  "dep:md-5",
-  "dep:nom",
-  "dep:ofb",
-  "dep:parse-size",
-  "dep:percent-encoding",
-  "dep:prost",
-  "dep:prost-reflect",
-  "dep:psl",
-  "dep:psl-types",
-  "dep:publicsuffix",
-  "dep:quoted_printable",
-  "dep:rand",
-  "dep:roxmltree",
-  "dep:rust_decimal",
-  "dep:seahash",
-  "dep:sha-1",
-  "dep:sha-2",
-  "dep:sha-3",
-  "dep:snap",
-  "dep:strip-ansi-escapes",
-  "dep:syslog_loose",
-  "dep:tokio",
-  "dep:ua-parser",
-  "dep:url",
-  "dep:utf8-width",
-  "dep:uuid",
-  "dep:woothee",
-  "dep:zstd",
-  "dep:encoding_rs"
->>>>>>> fd302b07
 ]
 
 [dependencies]
@@ -294,35 +206,22 @@
 base64 = { version = "0.22", optional = true }
 bytes = { version = "1", default-features = false, optional = true }
 charset = { version = "0.1", optional = true }
-<<<<<<< HEAD
 chrono = { version = "0.4", default-features = false, features = [
     "clock",
     "serde",
     "wasmbind",
 ], optional = true }
-=======
-encoding_rs = { version = "0.8.35", optional = true }
-chrono = { version = "0.4", default-features = false, features = ["clock", "serde", "wasmbind"], optional = true }
->>>>>>> fd302b07
 chrono-tz = { version = "0.10", default-features = false, optional = true }
 ciborium = { version = "0.2.2", default-features = false, optional = true }
 cidr = { version = "0.3", optional = true }
 csv = { version = "1", optional = true }
-<<<<<<< HEAD
 clap = { version = "4", features = ["derive"], optional = true }
 codespan-reporting = { version = "0.11", optional = true }
 convert_case = { version = "0.6.0", optional = true }
-=======
-clap.workspace = true
-codespan-reporting = { version = "0.12", optional = true }
-convert_case = { version = "0.7.1", optional = true }
-crc = { version = "3.2.1", optional = true }
->>>>>>> fd302b07
 data-encoding = { version = "2", optional = true }
 digest = { version = "0.10", optional = true }
 dyn-clone = { version = "1", default-features = false, optional = true }
 exitcode = { version = "1", optional = true }
-<<<<<<< HEAD
 flate2 = { version = "1", default-features = false, features = [
     "default",
 ], optional = true }
@@ -350,20 +249,6 @@
 once_cell = { version = "1", default-features = false, features = [
     "std",
 ], optional = true }
-=======
-flate2 = { version = "1.1.1", default-features = false, features = ["zlib-rs"], optional = true }
-hex = { version = "0.4", optional = true }
-hmac = { version = "0.12", optional = true }
-iana-time-zone = { version = "0.1", optional = true }
-idna = { version = "1.0", optional = true }
-indexmap = { version = "2", default-features = false, features = ["std"], optional = true }
-influxdb-line-protocol = { version = "2.0.0", optional = true }
-indoc = { version = "2", optional = true }
-itertools = { version = "0.14", default-features = false, features = ["use_std"], optional = true }
-lalrpop-util = { version = "0.22", optional = true }
-mlua = { version = "0.10", default-features = false, features = ["lua54", "send", "vendored"], optional = true }
-nom = { version = "7", default-features = false, features = ["std"], optional = true }
->>>>>>> fd302b07
 ordered-float = { version = "4", default-features = false, optional = true }
 md-5 = { version = "0.10", optional = true }
 parse-size = { version = "1.1.0",  optional = true }
@@ -376,13 +261,8 @@
     "std",
 ] }
 proptest = { version = "1", optional = true }
-<<<<<<< HEAD
 proptest-derive = { version = "0.4", optional = true }
 prettydiff = { version = "0.7", default-features = false, optional = true }
-=======
-proptest-derive = { version = "0.5", optional = true }
-prettydiff = { version = "0.8", default-features = false, optional = true }
->>>>>>> fd302b07
 prettytable-rs = { version = "0.10", default-features = false, optional = true }
 quickcheck = { version = "1", optional = true }
 quoted_printable = { version = "0.5", optional = true }
@@ -400,31 +280,19 @@
 rust_decimal = { version = "1", optional = true, default-features = false }
 seahash = { version = "4", optional = true }
 serde = { version = "1", features = ["derive"], optional = true }
-<<<<<<< HEAD
 serde_json = { version = "1", default-features = false, optional = true, features = [
     "std",
     "raw_value",
 ] }
 fancy-regex = { version = "0.13.0", default-features = false, optional = true }
-=======
-serde_json = { version = "1", default-features = false, optional = true, features = ["std", "raw_value"] }
-simdutf8 = { version = "0.1.5", optional = true }
-fancy-regex = { version = "0.14.0", default-features = false, optional = true }
->>>>>>> fd302b07
 sha-1 = { version = "0.10", optional = true }
 sha-2 = { package = "sha2", version = "0.10", optional = true }
 sha-3 = { package = "sha3", version = "0.10", optional = true }
 strip-ansi-escapes = { version = "0.2", optional = true }
 snap = { version = "1", optional = true }
-<<<<<<< HEAD
 syslog_loose = { git = "https://github.com/itkovian/syslog-loose", rev = "7acfd39be5bd", optional = true }
 termcolor = { version = "1", optional = true }
 thiserror = { version = "1", optional = true }
-=======
-syslog_loose = { version = "0.21", optional = true }
-termcolor = { version = "1", optional = true }
-thiserror = { version = "2", optional = true }
->>>>>>> fd302b07
 tracing = { version = "0.1", default-features = false }
 ua-parser = { version = "0.2", optional = true }
 utf8-width = { version = "0.1", optional = true }
@@ -451,22 +319,14 @@
 ofb = { version = "0.6", optional = true }
 
 # Protobuf support.
-<<<<<<< HEAD
 prost = { version = "0.13", default-features = false, optional = true, features = [
     "std",
 ] }
 prost-reflect = { version = "0.14", default-features = false, optional = true }
-=======
-prost = { version = "0.13", default-features = false, optional = true, features = ["std"] }
-prost-reflect = { version = "0.15", default-features = false, optional = true }
-unicode-segmentation = "1.12.0"
-lz4_flex = "0.11.3"
->>>>>>> fd302b07
 
 # Dependencies used for non-WASM
 [target.'cfg(not(target_arch = "wasm32"))'.dependencies]
 dns-lookup = { version = "2", optional = true }
-<<<<<<< HEAD
 domain = { version = "0.10.1", optional = true, features = [
     "resolv-sync",
     "serde",
@@ -483,13 +343,6 @@
     "rt",
     "rt-multi-thread",
 ] }
-=======
-domain = { version = "0.10.4", optional = true, features = ["resolv-sync", "serde"] }
-hostname = { version = "0.4", optional = true }
-grok = { version = "2", optional = true }
-onig = { version = "6", default-features = false, optional = true }
-tokio = { version = "1.44", optional = true, features = ["io-util", "macros", "net", "time", "sync", "rt", "rt-multi-thread"] }
->>>>>>> fd302b07
 uuid = { version = "1", features = ["v4", "v7"], optional = true }
 
 # Dependencies used for WASM
@@ -503,7 +356,6 @@
 serde_json = "1"
 indoc = "2"
 tracing-test = { version = "0.2", default-features = false }
-<<<<<<< HEAD
 toml = { version = "0.8", default-features = false }
 mlua = { version = "0.9", default-features = false, features = [
     "lua54",
@@ -516,11 +368,6 @@
     "perf",
     "unicode",
 ] }
-=======
-mlua = { version = "0.10", default-features = false, features = ["lua54", "send", "vendored"] }
-quickcheck = { version = "1" }
-regex = { version = "1", default-features = false, features = ["std", "perf", "unicode"] }
->>>>>>> fd302b07
 paste = { version = "1", default-features = false }
 proptest = { version = "1" }
 proptest-derive = { version = "0.5" }
