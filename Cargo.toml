--- conflicted
+++ resolved
@@ -74,11 +74,8 @@
 flate2 = { version = "1.0.28", default-features = false, features = ["default"], optional = true }
 hex = { version = "0.4", optional = true }
 hmac = { version = "0.12.1", optional = true }
-<<<<<<< HEAD
 idna = { version = "0.5", optional = true }
-=======
 iana-time-zone = "0.1.59"
->>>>>>> cc62e0cd
 indexmap = { version = "~2.2.2", default-features = false, features = ["std"], optional = true}
 indoc = {version = "2.0.4", optional = true }
 itertools = { version = "0.12.1", default-features = false, optional = true }
