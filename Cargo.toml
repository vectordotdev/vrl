--- conflicted
+++ resolved
@@ -199,12 +199,8 @@
 # Dependencies used for non-WASM
 [target.'cfg(not(target_arch = "wasm32"))'.dependencies]
 dns-lookup = { version = "2", optional = true }
-<<<<<<< HEAD
 hickory-client = { version = "0.24.0", optional = true, default-features = false, features = ["dns-over-https-rustls"] }
-hostname = { version = "0.3", optional = true }
-=======
 hostname = { version = "0.4", optional = true }
->>>>>>> cbc9691e
 grok = { version = "2", optional = true }
 onig = { version = "6", default-features = false, optional = true }
 uuid = { version = "1", features = ["v4", "v7"], optional = true }
