--- conflicted
+++ resolved
@@ -217,12 +217,8 @@
 prost = { version = "0.13", default-features = false, optional = true, features = ["std"] }
 prost-reflect = { version = "0.14", default-features = false, optional = true }
 unicode-segmentation = "1.12.0"
-<<<<<<< HEAD
-lz4_flex = "0.11.3"
+lz4_flex = "0.11.5"
 nom-language = { version = "0.1.0", default-features = false }
-=======
-lz4_flex = "0.11.5"
->>>>>>> b7a7ba8e
 
 # Dependencies used for non-WASM
 [target.'cfg(not(target_arch = "wasm32"))'.dependencies]
