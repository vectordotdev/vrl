--- conflicted
+++ resolved
@@ -141,12 +141,8 @@
 hmac = { version = "0.12", optional = true }
 iana-time-zone = { version = "0.1", optional = true }
 idna = { version = "0.5", optional = true }
-<<<<<<< HEAD
-indexmap = { version = "~2.3.0", default-features = false, features = ["std"], optional = true}
+indexmap = { version = "~2.4.0", default-features = false, features = ["std"], optional = true}
 influxdb-line-protocol = { version = "2.0.0", optional = true }
-=======
-indexmap = { version = "~2.4.0", default-features = false, features = ["std"], optional = true}
->>>>>>> f970f70f
 indoc = {version = "2", optional = true }
 itertools = { version = "0.13", default-features = false, optional = true }
 lalrpop-util = { version = "0.20", optional = true }
