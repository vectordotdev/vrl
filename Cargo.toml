[package]
name = "vrl"
version = "0.19.0"
authors = ["Vector Contributors <vector@datadoghq.com>"]
edition = "2021"
license = "MPL-2.0"
description = "Vector Remap Language"
homepage = "https://vrl.dev/"
repository = "https://github.com/vectordotdev/vrl"
readme = "README.md"
keywords = ["vector", "datadog", "compiler"]
categories = ["compilers"]
rust-version = "1.79" # msrv

[workspace]
members = [
  ".",
  "lib/cli",
  "lib/tests",
  "lib/fuzz"
]


[features]
default = ["compiler", "value", "diagnostic", "path", "parser", "stdlib", "datadog", "core"]

# Main features (on by default)
compiler = ["diagnostic", "path", "parser", "value", "dep:paste", "dep:chrono", "dep:serde", "dep:regex", "dep:bytes", "dep:ordered-float", "dep:chrono-tz", "dep:snafu", "dep:thiserror", "dep:dyn-clone", "dep:indoc", "dep:thiserror", "dep:lalrpop-util"]
value = ["path", "dep:bytes", "dep:regex", "dep:ordered-float", "dep:chrono", "dep:serde_json"]
diagnostic = ["dep:codespan-reporting", "dep:termcolor"]
path = ["value", "dep:once_cell", "dep:serde", "dep:snafu", "dep:regex"]
parser = ["path", "diagnostic", "value", "dep:thiserror", "dep:ordered-float", "dep:lalrpop-util"]
parsing = ["value", "compiler", "dep:url", "dep:nom", "dep:regex", "dep:roxmltree", "dep:rust_decimal"]
core = ["value", "dep:snafu", "dep:nom"]
string_path = []

# Datadog related features (on by default)
datadog = ["datadog_filter", "datadog_grok", "datadog_search"]
datadog_filter = ["path", "datadog_search", "dep:regex", "dep:dyn-clone"]
datadog_grok = ["value", "parsing", "dep:nom", "dep:peeking_take_while", "dep:serde_json", "dep:onig", "dep:lalrpop-util", "dep:thiserror", "dep:chrono", "dep:chrono-tz", "dep:percent-encoding", "dep:fancy-regex"]
datadog_search = ["dep:pest", "dep:pest_derive", "dep:itertools", "dep:once_cell", "dep:regex", "dep:serde"]

# Features that aren't used as often (default off)
cli = ["stdlib", "dep:serde_json", "dep:thiserror", "dep:clap", "dep:exitcode", "dep:webbrowser", "dep:rustyline", "dep:prettytable-rs"]
test_framework = ["compiler", "dep:prettydiff", "dep:serde_json", "dep:ansi_term"]
arbitrary = ["dep:quickcheck", "dep:arbitrary"]
lua = ["dep:mlua"]
proptest = ["dep:proptest", "dep:proptest-derive"]
float_roundtrip = ["dep:serde_json", "serde_json/float_roundtrip"]

# Internal testing utilities (used for benches)
test = ["string_path"]

# All stdlib functions
stdlib = [
 "compiler",
 "core",
 "datadog",
 "parsing",
 "dep:aes",
 "dep:base16",
 "dep:base62",
 "dep:base64",
 "dep:cbc",
 "dep:cfb-mode",
 "dep:chacha20poly1305",
 "dep:charset",
 "dep:convert_case",
 "dep:cidr-utils",
 "dep:community-id",
 "dep:crypto_secretbox",
 "dep:csv",
 "dep:ctr",
 "dep:data-encoding",
 "dep:digest",
 "dep:domain",
 "dep:dns-lookup",
 "dep:flate2",
 "dep:grok",
 "dep:hex",
 "dep:hmac",
 "dep:hostname",
 "dep:iana-time-zone",
 "dep:idna",
 "dep:indexmap",
 "dep:influxdb-line-protocol",
 "dep:linux-audit-parser",
 "dep:md-5",
 "dep:nom",
 "dep:ofb",
 "dep:once_cell",
 "dep:percent-encoding",
 "dep:prost",
 "dep:prost-reflect",
 "dep:psl",
 "dep:psl-types",
 "dep:publicsuffix",
 "dep:quoted_printable",
 "dep:rand",
 "dep:roxmltree",
 "dep:rust_decimal",
 "dep:seahash",
 "dep:sha-1",
 "dep:sha-2",
 "dep:sha-3",
 "dep:snap",
 "dep:strip-ansi-escapes",
 "dep:syslog_loose",
 "dep:tokio",
 "dep:uaparser",
 "dep:url",
 "dep:utf8-width",
 "dep:uuid",
 "dep:woothee",
 "dep:zstd",
 ]

[dependencies]
cfg-if = "1"

# Optional dependencies
ansi_term = {version = "0.12", optional = true }
arbitrary = { version = "1", optional = true, features = ["derive"] }
base16 = { version = "0.2", optional = true }
base62 = { version = "2.0.2", optional = true }
base64 = { version = "0.22", optional = true }
bytes = { version = "1", default-features = false, optional = true }
charset = { version = "0.1", optional = true }
chrono = { version = "0.4", default-features = false, features = ["clock", "serde", "wasmbind"], optional = true }
chrono-tz = { version = "0.10", default-features = false, optional = true }
cidr-utils = { version = "0.6", optional = true }
csv = { version = "1", optional = true }
clap = { version = "4", features = ["derive"], optional = true }
codespan-reporting = {version = "0.11", optional = true }
convert_case = { version = "0.6.0", optional = true }
data-encoding = { version = "2", optional = true }
digest = { version = "0.10", optional = true }
dyn-clone = { version = "1", default-features = false, optional = true }
exitcode = {version = "1", optional = true }
flate2 = { version = "1", default-features = false, features = ["default"], optional = true }
hex = { version = "0.4", optional = true }
hmac = { version = "0.12", optional = true }
iana-time-zone = { version = "0.1", optional = true }
idna = { version = "0.5", optional = true }
indexmap = { version = "2", default-features = false, features = ["std"], optional = true}
influxdb-line-protocol = { version = "2.0.0", optional = true }
indoc = {version = "2", optional = true }
itertools = { version = "0.13", default-features = false, features=["use_std"], optional = true }
<<<<<<< HEAD
lalrpop-util = { version = "0.21", optional = true }
linux-audit-parser = { version = "0.2.0", default-features = false, optional = true }
=======
lalrpop-util = { version = "0.22", optional = true }
>>>>>>> 536827d9
mlua = { version = "0.9", default-features = false, features = ["lua54", "send", "vendored"], optional = true}
nom = { version = "7", default-features = false, features = ["std"], optional = true }
once_cell = { version = "1", default-features = false, features = ["std"], optional = true }
ordered-float = { version = "4", default-features = false, optional = true }
md-5 = { version = "0.10", optional = true }
paste = { version = "1", default-features = false, optional = true }
peeking_take_while = { version = "1", default-features = false, optional = true }
percent-encoding = { version = "2", optional = true }
pest = { version = "2", default-features = false, optional = true, features = ["std"] }
pest_derive = { version = "2", default-features = false, optional = true, features = ["std"] }
proptest = { version = "1", optional = true }
proptest-derive = { version = "0.4", optional = true }
prettydiff = {version = "0.7", default-features = false, optional = true }
prettytable-rs = { version = "0.10", default-features = false, optional = true }
quickcheck = { version = "1", optional = true }
quoted_printable = {version = "0.5", optional = true }
psl = { version = "2", optional = true }
psl-types = { version = "2", optional = true }
publicsuffix = { version = "2", optional = true }
rand = { version = "0.8", optional = true }
regex = { version = "1", default-features = false, optional = true, features = ["std", "perf", "unicode"] }
roxmltree = { version = "0.20", optional = true }
rustyline = { version = "14", default-features = false, optional = true }
rust_decimal = { version = "1", optional = true }
seahash = { version = "4", optional = true }
serde = { version = "1", features = ["derive"], optional = true }
serde_json = { version = "1", default-features = false, optional = true, features = ["std", "raw_value"] }
fancy-regex = { version = "0.13.0", default-features = false, optional = true }
sha-1 = { version = "0.10", optional = true }
sha-2 = { package = "sha2", version = "0.10", optional = true }
sha-3 = { package = "sha3", version = "0.10", optional = true }
strip-ansi-escapes = { version = "0.2", optional = true }
snap = { version = "1", optional = true }
syslog_loose = { version = "0.21", optional = true }
termcolor = {version = "1", optional = true }
thiserror ={ version =  "1", optional = true }
tracing = { version = "0.1", default-features = false }
uaparser = { version = "0.6", default-features = false, optional = true }
utf8-width = { version = "0.1", optional = true }
url = { version = "2", optional = true }
snafu = { version = "0.8", optional = true }
webbrowser = { version = "1.0", default-features = false, optional = true }
woothee = { version = "0.13", optional = true }
community-id = { version = "0.2", optional = true}

zstd = { version = "0.13", default-features = false, features = ["wasm"], optional = true }

# Cryptography
aes = { version = "0.8", optional = true }
chacha20poly1305 = { version = "0.10", optional = true }
crypto_secretbox = { version = "0.1", features = ["salsa20"], optional = true }

# Cryptography - Block Modes
ctr = { version = "0.9", optional = true }
cbc = { version = "0.1", optional = true, features = ["alloc"] }
cfb-mode = { version = "0.8", optional = true }
ofb = { version = "0.6", optional = true }

# Protobuf support.
prost = { version = "0.13", default-features = false, optional = true, features = ["std"]}
prost-reflect = { version = "0.14", default-features = false, optional = true}

# Dependencies used for non-WASM
[target.'cfg(not(target_arch = "wasm32"))'.dependencies]
dns-lookup = { version = "2", optional = true }
domain = { version = "0.10.3", optional = true, features = ["resolv-sync", "serde"] }
hostname = { version = "0.4", optional = true }
grok = { version = "2", optional = true }
onig = { version = "6", default-features = false, optional = true }
tokio = { version = "1.38", optional = true, features = ["io-util", "macros", "net", "time", "sync", "rt", "rt-multi-thread" ] }
uuid = { version = "1", features = ["v4", "v7"], optional = true }

# Dependencies used for WASM
[target.'cfg(target_arch = "wasm32")'.dependencies]
uuid = { version = "1", features = ["v4", "v7", "js"], optional = true }

[dev-dependencies]
anyhow = "1"
criterion = "0.5"
chrono-tz = "0.10"
serde_json = "1"
indoc = "2"
tracing-test = { version = "0.2", default-features = false }
toml = { version = "0.8", default-features = false }
mlua = { version = "0.9", default-features = false, features = ["lua54", "send", "vendored"]}
quickcheck = { version = "1"}
regex = { version = "1", default-features = false, features = ["std", "perf", "unicode"] }
paste = { version = "1", default-features = false }
proptest = { version = "1" }
proptest-derive = { version = "0.4" }

[build-dependencies]
lalrpop = { version = "0.20", default-features = false }

[[bench]]
name = "kind"
harness = false

[[bench]]
name = "keyvalue"
harness = false

[[bench]]
name = "stdlib"
harness = false
required-features = ["default", "test"]<|MERGE_RESOLUTION|>--- conflicted
+++ resolved
@@ -146,12 +146,8 @@
 influxdb-line-protocol = { version = "2.0.0", optional = true }
 indoc = {version = "2", optional = true }
 itertools = { version = "0.13", default-features = false, features=["use_std"], optional = true }
-<<<<<<< HEAD
-lalrpop-util = { version = "0.21", optional = true }
+lalrpop-util = { version = "0.22", optional = true }
 linux-audit-parser = { version = "0.2.0", default-features = false, optional = true }
-=======
-lalrpop-util = { version = "0.22", optional = true }
->>>>>>> 536827d9
 mlua = { version = "0.9", default-features = false, features = ["lua54", "send", "vendored"], optional = true}
 nom = { version = "7", default-features = false, features = ["std"], optional = true }
 once_cell = { version = "1", default-features = false, features = ["std"], optional = true }
